--- conflicted
+++ resolved
@@ -29,17 +29,9 @@
         return ('{0}'+XASSET_THUMBNAIL_TAIL_NAME).format(os.path.splitext(original_name)[0])
 
     @staticmethod
-<<<<<<< HEAD
-    def compute_location(org, course, name, revision=None):
-        # replace some illegal characters
-        # for example, when importing courseware static assets, typically the source repository has subdirectories. 
-        # right now the content store does not support a hierarchy structure, so collapse those subpaths
+    def compute_location(org, course, name, revision=None, is_thumbnail=False):
         name = name.replace('/', '_')
-        return Location([XASSET_LOCATION_TAG, org, course, 'asset', name, revision])
-=======
-    def compute_location(org, course, name, revision=None, is_thumbnail=False):
         return Location([XASSET_LOCATION_TAG, org, course, 'asset' if not is_thumbnail else 'thumbnail', Location.clean(name), revision])
->>>>>>> f0108757
 
     def get_id(self):
         return StaticContent.get_id_from_location(self.location)
@@ -83,7 +75,25 @@
         raise NotImplementedError
 
     def get_all_content_for_course(self, location):
-<<<<<<< HEAD
+        '''
+        Returns a list of all static assets for a course. The return format is a list of dictionary elements. Example:
+
+            [
+
+            {u'displayname': u'profile.jpg', u'chunkSize': 262144, u'length': 85374, 
+            u'uploadDate': datetime.datetime(2012, 10, 3, 5, 41, 54, 183000), u'contentType': u'image/jpeg', 
+            u'_id': {u'category': u'asset', u'name': u'profile.jpg', u'course': u'6.002x', u'tag': u'c4x', 
+            u'org': u'MITx', u'revision': None}, u'md5': u'36dc53519d4b735eb6beba51cd686a0e'}, 
+
+            {u'displayname': u'profile.thumbnail.jpg', u'chunkSize': 262144, u'length': 4073, 
+            u'uploadDate': datetime.datetime(2012, 10, 3, 5, 41, 54, 196000), u'contentType': u'image/jpeg', 
+            u'_id': {u'category': u'asset', u'name': u'profile.thumbnail.jpg', u'course': u'6.002x', u'tag': u'c4x', 
+            u'org': u'MITx', u'revision': None}, u'md5': u'ff1532598830e3feac91c2449eaa60d6'},
+
+            ....
+
+            ]
+        '''
         raise NotImplementedError
 
     def generate_thumbnail(self, content):
@@ -124,25 +134,3 @@
 
 
 
-=======
-        '''
-        Returns a list of all static assets for a course. The return format is a list of dictionary elements. Example:
-
-            [
-
-            {u'displayname': u'profile.jpg', u'chunkSize': 262144, u'length': 85374, 
-            u'uploadDate': datetime.datetime(2012, 10, 3, 5, 41, 54, 183000), u'contentType': u'image/jpeg', 
-            u'_id': {u'category': u'asset', u'name': u'profile.jpg', u'course': u'6.002x', u'tag': u'c4x', 
-            u'org': u'MITx', u'revision': None}, u'md5': u'36dc53519d4b735eb6beba51cd686a0e'}, 
-
-            {u'displayname': u'profile.thumbnail.jpg', u'chunkSize': 262144, u'length': 4073, 
-            u'uploadDate': datetime.datetime(2012, 10, 3, 5, 41, 54, 196000), u'contentType': u'image/jpeg', 
-            u'_id': {u'category': u'asset', u'name': u'profile.thumbnail.jpg', u'course': u'6.002x', u'tag': u'c4x', 
-            u'org': u'MITx', u'revision': None}, u'md5': u'ff1532598830e3feac91c2449eaa60d6'},
-
-            ....
-
-            ]
-        '''
-        raise NotImplementedError
->>>>>>> f0108757
