# -*- coding: utf-8 -*-
"""
This is the common settings file, intended to set sane defaults. If you have a
piece of configuration that's dependent on a set of feature flags being set,
then create a function that returns the calculated value based on the value of
FEATURES[...]. Modules that extend this one can change the feature
configuration in an environment specific config file and re-calculate those
values.

We should make a method that calls all these config methods so that you just
make one call at the end of your site-specific dev file to reset all the
dependent variables (like INSTALLED_APPS) for you.

Longer TODO:
1. Right now our treatment of static content in general and in particular
   course-specific static content is haphazard.
2. We should have a more disciplined approach to feature flagging, even if it
   just means that we stick them in a dict called FEATURES.
3. We need to handle configuration for multiple courses. This could be as
   multiple sites, but we do need a way to map their data assets.
"""

# We intentionally define lots of variables that aren't used, and
# want to import all variables from base settings files
# pylint: disable=W0401, W0611, W0614, C0103

import sys
import os
import imp
import json

from path import path

from .discussionsettings import *

from lms.lib.xblock.mixin import LmsBlockMixin

################################### FEATURES ###################################
# The display name of the platform to be used in templates/emails/etc.
PLATFORM_NAME = "edX"
CC_MERCHANT_NAME = PLATFORM_NAME

COURSEWARE_ENABLED = True
ENABLE_JASMINE = False

PERFSTATS = False

DISCUSSION_SETTINGS = {
    'MAX_COMMENT_DEPTH': 2,
}


# Features
FEATURES = {
    'SAMPLE': False,
    'USE_DJANGO_PIPELINE': True,

    'DISPLAY_DEBUG_INFO_TO_STAFF': True,
    'DISPLAY_HISTOGRAMS_TO_STAFF': False,  # For large courses this slows down courseware access for staff.

    'REROUTE_ACTIVATION_EMAIL': False,  # nonempty string = address for all activation emails
    'DEBUG_LEVEL': 0,  # 0 = lowest level, least verbose, 255 = max level, most verbose

    ## DO NOT SET TO True IN THIS FILE
    ## Doing so will cause all courses to be released on production
    'DISABLE_START_DATES': False,  # When True, all courses will be active, regardless of start date

    # When True, will only publicly list courses by the subdomain. Expects you
    # to define COURSE_LISTINGS, a dictionary mapping subdomains to lists of
    # course_ids (see dev_int.py for an example)
    'SUBDOMAIN_COURSE_LISTINGS': False,

    # When True, will override certain branding with university specific values
    # Expects a SUBDOMAIN_BRANDING dictionary that maps the subdomain to the
    # university to use for branding purposes
    'SUBDOMAIN_BRANDING': False,

    'FORCE_UNIVERSITY_DOMAIN': False,  # set this to the university domain to use, as an override to HTTP_HOST
                                        # set to None to do no university selection

    'ENABLE_TEXTBOOK': True,
    'ENABLE_DISCUSSION_SERVICE': True,
    # discussion home panel, which includes a subscription on/off setting for discussion digest emails.
    # this should remain off in production until digest notifications are online.
    'ENABLE_DISCUSSION_HOME_PANEL': False,

    'ENABLE_PSYCHOMETRICS': False,  # real-time psychometrics (eg item response theory analysis in instructor dashboard)

    'ENABLE_DJANGO_ADMIN_SITE': True,  # set true to enable django's admin site, even on prod (e.g. for course ops)
    'ENABLE_SQL_TRACKING_LOGS': False,
    'ENABLE_LMS_MIGRATION': False,
    'ENABLE_MANUAL_GIT_RELOAD': False,

    'ENABLE_MASQUERADE': True,  # allow course staff to change to student view of courseware

    'ENABLE_SYSADMIN_DASHBOARD': False,  # sysadmin dashboard, to see what courses are loaded, to delete & load courses

    'DISABLE_LOGIN_BUTTON': False,  # used in systems where login is automatic, eg MIT SSL

    # extrernal access methods
    'ACCESS_REQUIRE_STAFF_FOR_COURSE': False,
    'AUTH_USE_OPENID': False,
    'AUTH_USE_CERTIFICATES': False,
    'AUTH_USE_OPENID_PROVIDER': False,
    # Even though external_auth is in common, shib assumes the LMS views / urls, so it should only be enabled
    # in LMS
    'AUTH_USE_SHIB': False,
    'AUTH_USE_CAS': False,

    # This flag disables the requirement of having to agree to the TOS for users registering
    # with Shib.  Feature was requested by Stanford's office of general counsel
    'SHIB_DISABLE_TOS': False,

    # Can be turned off if course lists need to be hidden. Effects views and templates.
    'COURSES_ARE_BROWSABLE': True,

    # Enables ability to restrict enrollment in specific courses by the user account login method
    'RESTRICT_ENROLL_BY_REG_METHOD': False,

    # analytics experiments
    'ENABLE_INSTRUCTOR_ANALYTICS': False,

    # Enables the LMS bulk email feature for course staff
    'ENABLE_INSTRUCTOR_EMAIL': True,
    # If True and ENABLE_INSTRUCTOR_EMAIL: Forces email to be explicitly turned on
    #   for each course via django-admin interface.
    # If False and ENABLE_INSTRUCTOR_EMAIL: Email will be turned on by default
    #   for all Mongo-backed courses.
    'REQUIRE_COURSE_EMAIL_AUTH': True,

    # enable analytics server.
    # WARNING: THIS SHOULD ALWAYS BE SET TO FALSE UNDER NORMAL
    # LMS OPERATION. See analytics.py for details about what
    # this does.

    'RUN_AS_ANALYTICS_SERVER_ENABLED': False,

    # Flip to True when the YouTube iframe API breaks (again)
    'USE_YOUTUBE_OBJECT_API': False,

    # Give a UI to show a student's submission history in a problem by the
    # Staff Debug tool.
    'ENABLE_STUDENT_HISTORY_VIEW': True,

    # segment.io for LMS--need to explicitly turn it on for production.
    'SEGMENT_IO_LMS': False,

    # Enables the student notes API and UI.
    'ENABLE_STUDENT_NOTES': True,

    # Provide a UI to allow users to submit feedback from the LMS (left-hand help modal)
    'ENABLE_FEEDBACK_SUBMISSION': False,

    # Turn on a page that lets staff enter Python code to be run in the
    # sandbox, for testing whether it's enabled properly.
    'ENABLE_DEBUG_RUN_PYTHON': False,

    # Enable URL that shows information about the status of variuous services
    'ENABLE_SERVICE_STATUS': False,

    # Toggle to indicate use of a custom theme
    'USE_CUSTOM_THEME': False,

    # Don't autoplay videos for students
    'AUTOPLAY_VIDEOS': False,

    # Toggle to enable chat availability (configured on a per-course
    # basis in Studio)
    'ENABLE_CHAT': False,
    # Enable instructor dash to submit background tasks
    'ENABLE_INSTRUCTOR_BACKGROUND_TASKS': True,

    # Enable instructor to assign individual due dates
    'INDIVIDUAL_DUE_DATES': False,

    # Enable instructor dash beta version link
    'ENABLE_INSTRUCTOR_BETA_DASHBOARD': True,

    # Allow use of the hint managment instructor view.
    'ENABLE_HINTER_INSTRUCTOR_VIEW': False,

    # for load testing
    'AUTOMATIC_AUTH_FOR_TESTING': False,

    # Toggle to enable chat availability (configured on a per-course
    # basis in Studio)
    'ENABLE_CHAT': False,

    # Allow users to enroll with methods other than just honor code certificates
    'MULTIPLE_ENROLLMENT_ROLES': False,

    # Toggle the availability of the shopping cart page
    'ENABLE_SHOPPING_CART': False,

    # Toggle storing detailed billing information
    'STORE_BILLING_INFO': False,

    #Toggle using CME registration instead of normal
    'USE_CME_REGISTRATION': False,

    # OP Superusers can log in as anyone
    'ENABLE_SUPERUSER_LOGIN_AS': False,

    # Sends the user's deanonymized email address to xqueue with code responses
    # DO NOT SET if you don't want the anonymous user id to be linked with user.email in xqueue (Stanford does)
    'SEND_USERS_EMAILADDR_WITH_CODERESPONSE': False,

    # Enable flow for payments for course registration (DIFFERENT from verified student flow)
    'ENABLE_PAID_COURSE_REGISTRATION': False,

    # Automatically approve student identity verification attempts
    'AUTOMATIC_VERIFY_STUDENT_IDENTITY_FOR_TESTING': False,

    # Disable instructor dash buttons for downloading course data
    # when enrollment exceeds this number
    'MAX_ENROLLMENT_INSTR_BUTTONS': 200,

    # Grade calculation started from the new instructor dashboard will write
    # grades CSV files to S3 and give links for downloads.
    'ENABLE_S3_GRADE_DOWNLOADS': False,

    # whether to use password policy enforcement or not
    'ENFORCE_PASSWORD_POLICY': False,

    # Give course staff unrestricted access to grade downloads (if set to False,
    # only edX superusers can perform the downloads)
    'ALLOW_COURSE_STAFF_GRADE_DOWNLOADS': False,

    'ENABLED_PAYMENT_REPORTS': ["refund_report", "itemized_purchase_report", "university_revenue_share", "certificate_status"],

    # Turn off account locking if failed login attempts exceeds a limit
    'ENABLE_MAX_FAILED_LOGIN_ATTEMPTS': False,

    # Hide any Personally Identifiable Information from application logs
    'SQUELCH_PII_IN_LOGS': False,

    # Toggle embargo functionality
    'EMBARGO': False,

    # Whether the Wiki subsystem should be accessible via the direct /wiki/ paths. Setting this to True means
    # that people can submit content and modify the Wiki in any arbitrary manner. We're leaving this as True in the
    # defaults, so that we maintain current behavior
    'ALLOW_WIKI_ROOT_ACCESS': True,

    # Turn on/off Microsites feature
    'USE_MICROSITES': False,

    # Turn on third-party auth. Disabled for now because full implementations are not yet available. Remember to syncdb
    # if you enable this; we don't create tables by default.
    'ENABLE_THIRD_PARTY_AUTH': False,
}

# Used for A/B testing
DEFAULT_GROUPS = []

# If this is true, random scores will be generated for the purpose of debugging the profile graphs
GENERATE_PROFILE_SCORES = False

# Used with XQueue
XQUEUE_WAITTIME_BETWEEN_REQUESTS = 5  # seconds

# Email to give anonymous users.  Should be a black-hole email address, but not cause errors when email is sent there
# This is actually just a base email.  We'll make it 'noreply+<username>@example.com' to ensure uniqueness
ANONYMOUS_USER_EMAIL = 'noreply@example.com'

############################# SET PATH INFORMATION #############################
PROJECT_ROOT = path(__file__).abspath().dirname().dirname()  # /edx-platform/lms
REPO_ROOT = PROJECT_ROOT.dirname()
COMMON_ROOT = REPO_ROOT / "common"
ENV_ROOT = REPO_ROOT.dirname()  # virtualenv dir /edx-platform is in
COURSES_ROOT = ENV_ROOT / "data"

DATA_DIR = COURSES_ROOT

# TODO: Remove the rest of the sys.path modification here and in cms/envs/common.py
sys.path.append(REPO_ROOT)
sys.path.append(PROJECT_ROOT / 'djangoapps')
sys.path.append(COMMON_ROOT / 'djangoapps')
sys.path.append(COMMON_ROOT / 'lib')

# For Node.js

system_node_path = os.environ.get("NODE_PATH", REPO_ROOT / 'node_modules')

node_paths = [
    COMMON_ROOT / "static/js/vendor",
    COMMON_ROOT / "static/coffee/src",
    system_node_path,
]
NODE_PATH = ':'.join(node_paths)

# For geolocation ip database
GEOIP_PATH = REPO_ROOT / "common/static/data/geoip/GeoIP.dat"


# Where to look for a status message
STATUS_MESSAGE_PATH = ENV_ROOT / "status_message.json"

############################ OpenID Provider  ##################################
OPENID_PROVIDER_TRUSTED_ROOTS = ['cs50.net', '*.cs50.net']

################################## EDX WEB #####################################
# This is where we stick our compiled template files. Most of the app uses Mako
# templates
from tempdir import mkdtemp_clean
MAKO_MODULE_DIR = mkdtemp_clean('mako')
MAKO_TEMPLATES = {}
MAKO_TEMPLATES['main'] = [PROJECT_ROOT / 'templates',
                          COMMON_ROOT / 'templates',
                          COMMON_ROOT / 'lib' / 'capa' / 'capa' / 'templates',
                          COMMON_ROOT / 'djangoapps' / 'pipeline_mako' / 'templates']

# This is where Django Template lookup is defined. There are a few of these
# still left lying around.
TEMPLATE_DIRS = [
    PROJECT_ROOT / "templates",
    COMMON_ROOT / 'templates',
    COMMON_ROOT / 'lib' / 'capa' / 'capa' / 'templates',
    COMMON_ROOT / 'djangoapps' / 'pipeline_mako' / 'templates',
]

TEMPLATE_CONTEXT_PROCESSORS = (
    'django.core.context_processors.request',
    'django.core.context_processors.static',
    'django.contrib.messages.context_processors.messages',
    'django.core.context_processors.i18n',
    'django.contrib.auth.context_processors.auth',  # this is required for admin
    'django.core.context_processors.csrf',

    # Added for django-wiki
    'django.core.context_processors.media',
    'django.core.context_processors.tz',
    'django.contrib.messages.context_processors.messages',
    'sekizai.context_processors.sekizai',
    'course_wiki.course_nav.context_processor',

    # Hack to get required link URLs to password reset templates
    'edxmako.shortcuts.marketing_link_context_processor',

    # Include TEMPLATE_VISIBLE_SETTINGS in templates
    'settings_context_processor.context_processors.settings',

    # Shoppingcart processor (detects if request.user has a cart)
    'shoppingcart.context_processor.user_has_cart_context_processor',
)

# use the ratelimit backend to prevent brute force attacks
AUTHENTICATION_BACKENDS = (
    'ratelimitbackend.backends.RateLimitModelBackend',
)
STUDENT_FILEUPLOAD_MAX_SIZE = 4 * 1000 * 1000  # 4 MB
MAX_FILEUPLOADS_PER_INPUT = 20

# FIXME:
# We should have separate S3 staged URLs in case we need to make changes to
# these assets and test them.
LIB_URL = '/static/js/'

# Dev machines shouldn't need the book
# BOOK_URL = '/static/book/'
BOOK_URL = 'https://mitxstatic.s3.amazonaws.com/book_images/'  # For AWS deploys
# RSS_URL = r'lms/templates/feed.rss'
# PRESS_URL = r''
RSS_TIMEOUT = 600

# Configuration option for when we want to grab server error pages
STATIC_GRAB = False
DEV_CONTENT = True

EDX_ROOT_URL = ''

LOGIN_REDIRECT_URL = EDX_ROOT_URL + '/accounts/login'
LOGIN_URL = EDX_ROOT_URL + '/accounts/login'

COURSE_NAME = "6.002_Spring_2012"
COURSE_NUMBER = "6.002x"
COURSE_TITLE = "Circuits and Electronics"

### Dark code. Should be enabled in local settings for devel.

ENABLE_MULTICOURSE = False  # set to False to disable multicourse display (see lib.util.views.edXhome)

WIKI_ENABLED = False

###

COURSE_DEFAULT = '6.002x_Fall_2012'
COURSE_SETTINGS = {
    '6.002x_Fall_2012': {
        'number': '6.002x',
        'title': 'Circuits and Electronics',
        'xmlpath': '6002x/',
        'location': 'i4x://edx/6002xs12/course/6.002x_Fall_2012',
    }
}

# IP addresses that are allowed to reload the course, etc.
# TODO (vshnayder): Will probably need to change as we get real access control in.
LMS_MIGRATION_ALLOWED_IPS = []


############################## EVENT TRACKING #################################

# FIXME: Should we be doing this truncation?
TRACK_MAX_EVENT = 10000

DEBUG_TRACK_LOG = False

TRACKING_BACKENDS = {
    'logger': {
        'ENGINE': 'track.backends.logger.LoggerBackend',
        'OPTIONS': {
            'name': 'tracking'
        }
    }
}

# Backwards compatibility with ENABLE_SQL_TRACKING_LOGS feature flag.
# In the future, adding the backend to TRACKING_BACKENDS enough.
if FEATURES.get('ENABLE_SQL_TRACKING_LOGS'):
    TRACKING_BACKENDS.update({
        'sql': {
            'ENGINE': 'track.backends.django.DjangoBackend'
        }
    })

# We're already logging events, and we don't want to capture user
# names/passwords.  Heartbeat events are likely not interesting.
TRACKING_IGNORE_URL_PATTERNS = [r'^/event', r'^/login', r'^/heartbeat']
TRACKING_ENABLED = True

######################## subdomain specific settings ###########################
COURSE_LISTINGS = {}
SUBDOMAIN_BRANDING = {}
VIRTUAL_UNIVERSITIES = []

############################### XModule Store ##################################
MODULESTORE = {
    'default': {
        'ENGINE': 'xmodule.modulestore.xml.XMLModuleStore',
        'OPTIONS': {
            'data_dir': DATA_DIR,
            'default_class': 'xmodule.hidden_module.HiddenDescriptor',
        }
    }
}
CONTENTSTORE = None
DOC_STORE_CONFIG = {
    'host': 'localhost',
    'db': 'xmodule',
    'collection': 'modulestore',
}

############# XBlock Configuration ##########

# Import after sys.path fixup
from xmodule.modulestore.inheritance import InheritanceMixin
from xmodule.modulestore import prefer_xmodules
from xmodule.x_module import XModuleMixin

# This should be moved into an XBlock Runtime/Application object
# once the responsibility of XBlock creation is moved out of modulestore - cpennington
XBLOCK_MIXINS = (LmsBlockMixin, InheritanceMixin, XModuleMixin)

# Allow any XBlock in the LMS
XBLOCK_SELECT_FUNCTION = prefer_xmodules

#################### Python sandbox ############################################

CODE_JAIL = {
    # Path to a sandboxed Python executable.  None means don't bother.
    'python_bin': None,
    # User to run as in the sandbox.
    'user': 'sandbox',

    # Configurable limits.
    'limits': {
        # How many CPU seconds can jailed code use?
        'CPU': 1,
    },
}

# Some courses are allowed to run unsafe code. This is a list of regexes, one
# of them must match the course id for that course to run unsafe code.
#
# For example:
#
#   COURSES_WITH_UNSAFE_CODE = [
#       r"Harvard/XY123.1/.*"
#   ]
COURSES_WITH_UNSAFE_CODE = []

############################ SIGNAL HANDLERS ################################
# This is imported to register the exception signal handling that logs exceptions
import monitoring.exceptions  # noqa

############################### DJANGO BUILT-INS ###############################
# Change DEBUG/TEMPLATE_DEBUG in your environment settings files, not here
DEBUG = False
TEMPLATE_DEBUG = False
USE_TZ = True

# CMS base
CMS_BASE = 'localhost:8001'

# Site info
SITE_ID = 1
SITE_NAME = "edx.org"
HTTPS = 'on'
ROOT_URLCONF = 'lms.urls'
IGNORABLE_404_ENDS = ('favicon.ico')
# NOTE: Please set ALLOWED_HOSTS to some sane value, as we do not allow the default '*'

# Platform Email
EMAIL_BACKEND = 'django.core.mail.backends.console.EmailBackend'
DEFAULT_FROM_EMAIL = 'registration@example.com'
DEFAULT_FEEDBACK_EMAIL = 'feedback@example.com'
SERVER_EMAIL = 'devops@example.com'
TECH_SUPPORT_EMAIL = 'technical@example.com'
CONTACT_EMAIL = 'info@example.com'
BUGS_EMAIL = 'bugs@example.com'
ADMINS = ()
MANAGERS = ADMINS

# Static content
STATIC_URL = '/static/'
ADMIN_MEDIA_PREFIX = '/static/admin/'
STATIC_ROOT = ENV_ROOT / "staticfiles"

STATICFILES_DIRS = [
    COMMON_ROOT / "static",
    PROJECT_ROOT / "static",
]

FAVICON_PATH = 'images/favicon.ico'

# Locale/Internationalization
TIME_ZONE = 'America/New_York'  # http://en.wikipedia.org/wiki/List_of_tz_zones_by_name
LANGUAGE_CODE = 'en'  # http://www.i18nguy.com/unicode/language-identifiers.html

# Sourced from http://www.localeplanet.com/icu/ and wikipedia
LANGUAGES = (
    ('en', u'English'),
    ('eo', u'Dummy Language (Esperanto)'),  # Dummy languaged used for testing
    ('fake2', u'Fake translations'),        # Another dummy language for testing (not pushed to prod)

    ('ach', u'Acholi'),  # Acoli
    ('ar', u'العربية'),  # Arabic
    ('bg-bg', u'български (България)'),  # Bulgarian (Bulgaria)
    ('bn', u'বাংলা'),  # Bengali
    ('bn-bd', u'বাংলা (বাংলাদেশ)'),  # Bengali (Bangladesh)
    ('ca@valencia', u'Català (València)'),  # Catalan (Valencia)
    ('cs', u'Čeština'),  # Czech
    ('cy', u'Cymraeg'),  # Welsh
    ('de-de', u'Deutsch (Deutschland)'),  # German (Germany)
    ('el', u'Ελληνικά'),  # Greek
    ('en@lolcat', u'LOLCAT English'),  # LOLCAT English
    ('en@pirate', u'Pirate English'),  # Pirate English
    ('es-419', u'Español (Latinoamérica)'),  # Spanish (Latin America)
    ('es-ar', u'Español (Argentina)'),  # Spanish (Argentina)
    ('es-ec', u'Español (Ecuador)'),  # Spanish (Ecuador)
    ('es-es', u'Español (España)'),  # Spanish (Spain)
    ('es-mx', u'Español (México)'),  # Spanish (Mexico)
    ('es-pe', u'Español (Perú)'),  # Spanish (Peru)
    ('es-us', u'Español (Estados Unidos)'),  # Spanish (United States)
    ('et-ee', u'Eesti (Eesti)'),  # Estonian (Estonia)
    ('fa', u'فارسی'),  # Persian
    ('fa-ir', u'فارسی (ایران)'),  # Persian (Iran)
    ('fi-fi', u'Suomi (Suomi)'),  # Finnish (Finland)
    ('fr', u'Français'),  # French
    ('gl', u'Galego'),  # Galician
    ('he', u'עברית'),  # Hebrew
    ('hi', u'हिन्दी'),  # Hindi
    ('hu', u'magyar'),  # Hungarian
    ('hy-am', u'Հայերէն (Հայաստանի Հանրապետութիւն)'),  # Armenian (Armenia)
    ('id', u'Bahasa Indonesia'),  # Indonesian
    ('it-it', u'Italiano (Italia)'),  # Italian (Italy)
    ('ja-jp', u'日本語(日本)'),  # Japanese (Japan)
    ('km-kh', u'ភាសាខ្មែរ (កម្ពុជា)'),  # Khmer (Cambodia)
    ('ko-kr', u'한국어(대한민국)'),  # Korean (Korea)
    ('lt-lt', u'Lietuvių (Lietuva)'),  # Lithuanian (Lithuania)
    ('ml', u'മലയാളം'),  # Malayalam
    ('mn', u'Монгол хэл'),  # Mongolian
    ('nb', u'Norsk bokmål'),  # Norwegian Bokmål
    ('ne', u'नेपाली'),  # Nepali
    ('nl-nl', u'Nederlands (Nederland)'),  # Dutch (Netherlands)
    ('pl', u'Polski'),  # Polish
    ('pt-br', u'Português (Brasil)'),  # Portuguese (Brazil)
    ('pt-pt', u'Português (Portugal)'),  # Portuguese (Portugal)
    ('ru', u'Русский'),  # Russian
    ('si', u'සිංහල'),  # Sinhala
    ('sk', u'Slovenčina'),  # Slovak
    ('sl', u'Slovenščina'),  # Slovenian
    ('th', u'ไทย'),  # Thai
    ('tr-tr', u'Türkçe (Türkiye)'),  # Turkish (Turkey)
    ('uk', u'Українська'),  # Uknranian
    ('vi', u'Tiếng Việt'),  # Vietnamese
    ('zh-cn', u'大陆简体'),  # Chinese (China)
    ('zh-tw', u'台灣正體'),  # Chinese (Taiwan)
)

LANGUAGE_DICT = dict(LANGUAGES)

USE_I18N = True
USE_L10N = True

# Localization strings (e.g. django.po) are under this directory
LOCALE_PATHS = (REPO_ROOT + '/conf/locale',)  # edx-platform/conf/locale/
# Messages
MESSAGE_STORAGE = 'django.contrib.messages.storage.session.SessionStorage'

#################################### GITHUB #######################################
# gitreload is used in LMS-workflow to pull content from github
# gitreload requests are only allowed from these IP addresses, which are
# the advertised public IPs of the github WebHook servers.
# These are listed, eg at https://github.com/edx/edx-platform/admin/hooks

ALLOWED_GITRELOAD_IPS = ['207.97.227.253', '50.57.128.197', '108.171.174.178']

#################################### AWS #######################################
# S3BotoStorage insists on a timeout for uploaded assets. We should make it
# permanent instead, but rather than trying to figure out exactly where that
# setting is, I'm just bumping the expiration time to something absurd (100
# years). This is only used if DEFAULT_FILE_STORAGE is overriden to use S3
# in the global settings.py
AWS_QUERYSTRING_EXPIRE = 10 * 365 * 24 * 60 * 60  # 10 years

################################# SIMPLEWIKI ###################################
SIMPLE_WIKI_REQUIRE_LOGIN_EDIT = True
SIMPLE_WIKI_REQUIRE_LOGIN_VIEW = False

################################# WIKI ###################################
from course_wiki import settings as course_wiki_settings

WIKI_ACCOUNT_HANDLING = False
WIKI_EDITOR = 'course_wiki.editors.CodeMirror'
WIKI_SHOW_MAX_CHILDREN = 0  # We don't use the little menu that shows children of an article in the breadcrumb
WIKI_ANONYMOUS = False  # Don't allow anonymous access until the styling is figured out

WIKI_CAN_DELETE = course_wiki_settings.CAN_DELETE
WIKI_CAN_MODERATE = course_wiki_settings.CAN_MODERATE
WIKI_CAN_CHANGE_PERMISSIONS = course_wiki_settings.CAN_CHANGE_PERMISSIONS
WIKI_CAN_ASSIGN = course_wiki_settings.CAN_ASSIGN

WIKI_USE_BOOTSTRAP_SELECT_WIDGET = False
WIKI_LINK_LIVE_LOOKUPS = False
WIKI_LINK_DEFAULT_LEVEL = 2

##### Feedback submission mechanism #####
FEEDBACK_SUBMISSION_EMAIL = None

##### Zendesk #####
ZENDESK_URL = None
ZENDESK_USER = None
ZENDESK_API_KEY = None

##### shoppingcart Payment #####
PAYMENT_SUPPORT_EMAIL = 'payment@example.com'
##### Using cybersource by default #####
CC_PROCESSOR = {
    'CyberSource': {
        'SHARED_SECRET': '',
        'MERCHANT_ID': '',
        'SERIAL_NUMBER': '',
        'ORDERPAGE_VERSION': '7',
        'PURCHASE_ENDPOINT': '',
    }
}
# Setting for PAID_COURSE_REGISTRATION, DOES NOT AFFECT VERIFIED STUDENTS
PAID_COURSE_REGISTRATION_CURRENCY = ['usd', '$']

# Members of this group are allowed to generate payment reports
PAYMENT_REPORT_GENERATOR_GROUP = 'shoppingcart_report_access'

################################# open ended grading config  #####################

#By setting up the default settings with an incorrect user name and password,
# will get an error when attempting to connect
OPEN_ENDED_GRADING_INTERFACE = {
    'url': 'http://example.com/peer_grading',
    'username': 'incorrect_user',
    'password': 'incorrect_pass',
    'staff_grading': 'staff_grading',
    'peer_grading': 'peer_grading',
    'grading_controller': 'grading_controller'
}

# Used for testing, debugging peer grading
MOCK_PEER_GRADING = False

# Used for testing, debugging staff grading
MOCK_STAFF_GRADING = False

################################# Jasmine ###################################
JASMINE_TEST_DIRECTORY = PROJECT_ROOT + '/static/coffee'

################################# Waffle ###################################

# Name prepended to cookies set by Waffle
WAFFLE_COOKIE = "waffle_flag_%s"

# Two weeks (in sec)
WAFFLE_MAX_AGE = 1209600

################################# Middleware ###################################
# List of finder classes that know how to find static files in
# various locations.
STATICFILES_FINDERS = (
    'staticfiles.finders.FileSystemFinder',
    'staticfiles.finders.AppDirectoriesFinder',
    'pipeline.finders.PipelineFinder',
)

# List of callables that know how to import templates from various sources.
TEMPLATE_LOADERS = (
    'edxmako.makoloader.MakoFilesystemLoader',
    'edxmako.makoloader.MakoAppDirectoriesLoader',

    # 'django.template.loaders.filesystem.Loader',
    # 'django.template.loaders.app_directories.Loader',

)

MIDDLEWARE_CLASSES = (
    'request_cache.middleware.RequestCache',
    'microsite_configuration.middleware.MicrositeMiddleware',
    'django_comment_client.middleware.AjaxExceptionMiddleware',
    'django.middleware.common.CommonMiddleware',
    'django.contrib.sessions.middleware.SessionMiddleware',

    # Instead of AuthenticationMiddleware, we use a cached backed version
    #'django.contrib.auth.middleware.AuthenticationMiddleware',
    'cache_toolbox.middleware.CacheBackedAuthenticationMiddleware',
    'student.middleware.UserStandingMiddleware',
    'contentserver.middleware.StaticContentServer',
    'crum.CurrentRequestUserMiddleware',

    # Adds user tags to tracking events
    # Must go before TrackMiddleware, to get the context set up
    'user_api.middleware.UserTagsEventContextMiddleware',

    'django.contrib.messages.middleware.MessageMiddleware',
    'track.middleware.TrackMiddleware',
    'django.middleware.csrf.CsrfViewMiddleware',
    'splash.middleware.SplashMiddleware',

    'course_wiki.course_nav.Middleware',

    # Allows us to dark-launch particular languages
    'dark_lang.middleware.DarkLangMiddleware',
    'embargo.middleware.EmbargoMiddleware',

    # Allows us to set user preferences
    # should be after DarkLangMiddleware
    'lang_pref.middleware.LanguagePreferenceMiddleware',

    # Detects user-requested locale from 'accept-language' header in http request
    'django.middleware.locale.LocaleMiddleware',

    'django.middleware.transaction.TransactionMiddleware',
    # 'debug_toolbar.middleware.DebugToolbarMiddleware',

    'django_comment_client.utils.ViewNameMiddleware',
    'codejail.django_integration.ConfigureCodeJailMiddleware',

    # catches any uncaught RateLimitExceptions and returns a 403 instead of a 500
    'ratelimitbackend.middleware.RateLimitMiddleware',
    # needs to run after locale middleware (or anything that modifies the request context)
    'edxmako.middleware.MakoMiddleware',

    # For A/B testing
    'waffle.middleware.WaffleMiddleware',

    # for expiring inactive sessions
    'session_inactivity_timeout.middleware.SessionInactivityTimeout',

    # use Django built in clickjacking protection
    'django.middleware.clickjacking.XFrameOptionsMiddleware',
)

# Clickjacking protection can be enabled by setting this to 'DENY'
X_FRAME_OPTIONS = 'ALLOW'

############################### Pipeline #######################################

STATICFILES_STORAGE = 'pipeline.storage.PipelineCachedStorage'

from rooted_paths import rooted_glob

courseware_js = (
    [
        'coffee/src/' + pth + '.js'
        for pth in ['courseware', 'histogram', 'navigation', 'time']
    ] +
    sorted(rooted_glob(PROJECT_ROOT / 'static', 'coffee/src/modules/**/*.js'))
)

main_vendor_js = [
    'js/vendor/require.js',
    'js/RequireJS-namespace-undefine.js',
    'js/vendor/json2.js',
    'js/vendor/jquery.min.js',
    'js/vendor/jquery-ui.min.js',
    'js/vendor/jquery.cookie.js',
    'js/vendor/jquery.qtip.min.js',
    'js/vendor/swfobject/swfobject.js',
    'js/vendor/jquery.ba-bbq.min.js',
    'js/vendor/ova/annotator-full.js',
    'js/vendor/ova/video.dev.js',
    'js/vendor/ova/vjs.youtube.js',
    'js/vendor/ova/rangeslider.js',
    'js/vendor/ova/share-annotator.js',
    'js/vendor/ova/tinymce.min.js',
    'js/vendor/ova/richText-annotator.js',
    'js/vendor/ova/reply-annotator.js',
    'js/vendor/ova/tags-annotator.js',
    'js/vendor/ova/flagging-annotator.js',
    'js/vendor/ova/jquery-Watch.js',
    'js/vendor/ova/ova.js',
    'js/vendor/ova/catch/js/catch.js',
    'js/vendor/ova/catch/js/handlebars-1.1.2.js',
    'js/vendor/URI.min.js',
]

discussion_js = sorted(rooted_glob(COMMON_ROOT / 'static', 'coffee/src/discussion/**/*.js'))
staff_grading_js = sorted(rooted_glob(PROJECT_ROOT / 'static', 'coffee/src/staff_grading/**/*.js'))
open_ended_js = sorted(rooted_glob(PROJECT_ROOT / 'static', 'coffee/src/open_ended/**/*.js'))
notes_js = sorted(rooted_glob(PROJECT_ROOT / 'static', 'coffee/src/notes/**/*.js'))
instructor_dash_js = sorted(rooted_glob(PROJECT_ROOT / 'static', 'coffee/src/instructor_dashboard/**/*.js'))

PIPELINE_CSS = {
    'style-vendor': {
        'source_filenames': [
            'css/vendor/font-awesome.css',
            'css/vendor/jquery.qtip.min.css',
            'css/vendor/responsive-carousel/responsive-carousel.css',
            'css/vendor/responsive-carousel/responsive-carousel.slide.css',
            'css/vendor/ova/edx-annotator.css',
            'css/vendor/ova/annotator.css',
            'css/vendor/ova/video-js.min.css',
            'css/vendor/ova/rangeslider.css',
            'css/vendor/ova/share-annotator.css',
            'css/vendor/ova/richText-annotator.css',
            'css/vendor/ova/tags-annotator.css',
            'css/vendor/ova/flagging-annotator.css',
            'css/vendor/ova/ova.css',
            'js/vendor/ova/catch/css/main.css'
        ],
        'output_filename': 'css/lms-style-vendor.css',
    },
    'style-app': {
        'source_filenames': [
            'sass/application.css',
            'sass/ie.css'
        ],
        'output_filename': 'css/lms-style-app.css',
    },
    'style-app-extend1': {
        'source_filenames': [
            'sass/application-extend1.css',
        ],
        'output_filename': 'css/lms-style-app-extend1.css',
    },
    'style-app-extend2': {
        'source_filenames': [
            'sass/application-extend2.css',
        ],
        'output_filename': 'css/lms-style-app-extend2.css',
    },
    'style-course-vendor': {
        'source_filenames': [
            'js/vendor/CodeMirror/codemirror.css',
            'css/vendor/jquery.treeview.css',
            'css/vendor/ui-lightness/jquery-ui-1.8.22.custom.css',
        ],
        'output_filename': 'css/lms-style-course-vendor.css',
    },
    'style-course': {
        'source_filenames': [
            'sass/course.css',
            'xmodule/modules.css',
        ],
        'output_filename': 'css/lms-style-course.css',
    },
}


common_js = set(rooted_glob(COMMON_ROOT / 'static', 'coffee/src/**/*.js')) - set(courseware_js + discussion_js + staff_grading_js + open_ended_js + notes_js + instructor_dash_js)
project_js = set(rooted_glob(PROJECT_ROOT / 'static', 'coffee/src/**/*.js')) - set(courseware_js + discussion_js + staff_grading_js + open_ended_js + notes_js + instructor_dash_js)



# test_order: Determines the position of this chunk of javascript on
# the jasmine test page
PIPELINE_JS = {
    'application': {

        # Application will contain all paths not in courseware_only_js
        'source_filenames': sorted(common_js) + sorted(project_js) + [
            'js/form.ext.js',
            'js/my_courses_dropdown.js',
            'js/toggle_login_modal.js',
            'js/sticky_filter.js',
            'js/query-params.js',
            'js/src/utility.js',
            'js/src/accessibility_tools.js',
        ],
        'output_filename': 'js/lms-application.js',

        'test_order': 1,
    },
    'courseware': {
        'source_filenames': courseware_js,
        'output_filename': 'js/lms-courseware.js',
        'test_order': 2,
    },
    'main_vendor': {
        'source_filenames': main_vendor_js,
        'output_filename': 'js/lms-main_vendor.js',
        'test_order': 0,
    },
    'module-descriptor-js': {
        'source_filenames': rooted_glob(COMMON_ROOT / 'static/', 'xmodule/descriptors/js/*.js'),
        'output_filename': 'js/lms-module-descriptors.js',
        'test_order': 8,
    },
    'module-js': {
        'source_filenames': rooted_glob(COMMON_ROOT / 'static', 'xmodule/modules/js/*.js'),
        'output_filename': 'js/lms-modules.js',
        'test_order': 3,
    },
    'discussion': {
        'source_filenames': discussion_js,
        'output_filename': 'js/discussion.js',
        'test_order': 4,
    },
    'staff_grading': {
        'source_filenames': staff_grading_js,
        'output_filename': 'js/staff_grading.js',
        'test_order': 5,
    },
    'open_ended': {
        'source_filenames': open_ended_js,
        'output_filename': 'js/open_ended.js',
        'test_order': 6,
    },
    'notes': {
        'source_filenames': notes_js,
        'output_filename': 'js/notes.js',
        'test_order': 7
    },
    'instructor_dash': {
        'source_filenames': instructor_dash_js,
        'output_filename': 'js/instructor_dash.js',
        'test_order': 9,
    },
}

PIPELINE_DISABLE_WRAPPER = True

# Compile all coffee files in course data directories if they are out of date.
# TODO: Remove this once we move data into Mongo. This is only temporary while
# course data directories are still in use.
if os.path.isdir(DATA_DIR):
    for course_dir in os.listdir(DATA_DIR):
        js_dir = DATA_DIR / course_dir / "js"
        if not os.path.isdir(js_dir):
            continue
        for filename in os.listdir(js_dir):
            if filename.endswith('coffee'):
                new_filename = os.path.splitext(filename)[0] + ".js"
                if os.path.exists(js_dir / new_filename):
                    coffee_timestamp = os.stat(js_dir / filename).st_mtime
                    js_timestamp = os.stat(js_dir / new_filename).st_mtime
                    if coffee_timestamp <= js_timestamp:
                        continue
                os.system("rm %s" % (js_dir / new_filename))
                os.system("coffee -c %s" % (js_dir / filename))


PIPELINE_CSS_COMPRESSOR = None
PIPELINE_JS_COMPRESSOR = None

STATICFILES_IGNORE_PATTERNS = (
    "sass/*",
    "coffee/*",

    # Symlinks used by js-test-tool
    "xmodule_js",
    "common_static",
)

PIPELINE_YUI_BINARY = 'yui-compressor'

# Setting that will only affect the edX version of django-pipeline until our changes are merged upstream
PIPELINE_COMPILE_INPLACE = True

################################# CELERY ######################################

# Message configuration

CELERY_TASK_SERIALIZER = 'json'
CELERY_RESULT_SERIALIZER = 'json'

CELERY_MESSAGE_COMPRESSION = 'gzip'

# Results configuration

CELERY_IGNORE_RESULT = False
CELERY_STORE_ERRORS_EVEN_IF_IGNORED = True

# Events configuration

CELERY_TRACK_STARTED = True

CELERY_SEND_EVENTS = True
CELERY_SEND_TASK_SENT_EVENT = True

# Exchange configuration

CELERY_DEFAULT_EXCHANGE = 'edx.core'
CELERY_DEFAULT_EXCHANGE_TYPE = 'direct'

# Queues configuration

HIGH_PRIORITY_QUEUE = 'edx.core.high'
DEFAULT_PRIORITY_QUEUE = 'edx.core.default'
LOW_PRIORITY_QUEUE = 'edx.core.low'
HIGH_MEM_QUEUE = 'edx.core.high_mem'

CELERY_QUEUE_HA_POLICY = 'all'

CELERY_CREATE_MISSING_QUEUES = True

CELERY_DEFAULT_QUEUE = DEFAULT_PRIORITY_QUEUE
CELERY_DEFAULT_ROUTING_KEY = DEFAULT_PRIORITY_QUEUE

CELERY_QUEUES = {
    HIGH_PRIORITY_QUEUE: {},
    LOW_PRIORITY_QUEUE: {},
    DEFAULT_PRIORITY_QUEUE: {},
    HIGH_MEM_QUEUE: {},
}

# let logging work as configured:
CELERYD_HIJACK_ROOT_LOGGER = False

################################ Bulk Email ###################################

# Suffix used to construct 'from' email address for bulk emails.
# A course-specific identifier is prepended.
BULK_EMAIL_DEFAULT_FROM_EMAIL = 'no-reply@example.com'

# Parameters for breaking down course enrollment into subtasks.
BULK_EMAIL_EMAILS_PER_TASK = 100
BULK_EMAIL_EMAILS_PER_QUERY = 1000

# Initial delay used for retrying tasks.  Additional retries use
# longer delays.  Value is in seconds.
BULK_EMAIL_DEFAULT_RETRY_DELAY = 30

# Maximum number of retries per task for errors that are not related
# to throttling.
BULK_EMAIL_MAX_RETRIES = 5

# Maximum number of retries per task for errors that are related to
# throttling.  If this is not set, then there is no cap on such retries.
BULK_EMAIL_INFINITE_RETRY_CAP = 1000

# We want Bulk Email running on the high-priority queue, so we define the
# routing key that points to it.  At the moment, the name is the same.
BULK_EMAIL_ROUTING_KEY = HIGH_PRIORITY_QUEUE

# Flag to indicate if individual email addresses should be logged as they are sent
# a bulk email message.
BULK_EMAIL_LOG_SENT_EMAILS = False

# Delay in seconds to sleep between individual mail messages being sent,
# when a bulk email task is retried for rate-related reasons.  Choose this
# value depending on the number of workers that might be sending email in
# parallel, and what the SES rate is.
BULK_EMAIL_RETRY_DELAY_BETWEEN_SENDS = 0.02


############################## Video ##########################################

# URL to test YouTube availability
YOUTUBE_TEST_URL = 'https://gdata.youtube.com/feeds/api/videos/'


################################### APPS ######################################
INSTALLED_APPS = (
    # Standard ones that are always installed...
    'django.contrib.auth',
    'django.contrib.contenttypes',
    'django.contrib.humanize',
    'django.contrib.messages',
    'django.contrib.sessions',
    'django.contrib.sites',
    'djcelery',
    'settings_context_processor',
    'south',

    # Database-backed configuration
    'config_models',

    # Monitor the status of services
    'service_status',

    # For asset pipelining
    'edxmako',
    'pipeline',
    'staticfiles',
    'static_replace',

    # Our courseware
    'circuit',
    'courseware',
    'lms.lib.perfstats',
    'student',
    'static_template_view',
    'staticbook',
    'track',
    'eventtracking.django',
    'util',
    'certificates',
    'dashboard',
    'instructor',
    'instructor_task',
    'open_ended_grading',
    'psychometrics',
    'licenses',
    'course_groups',
    'bulk_email',

    # External auth (OpenID, shib)
    'external_auth',
    'django_openid_auth',

    # For the wiki
    'wiki',  # The new django-wiki from benjaoming
    'django_notify',
    'course_wiki',  # Our customizations
    'mptt',
    'sekizai',
    #'wiki.plugins.attachments',
    'wiki.plugins.links',
    'wiki.plugins.notifications',
    'course_wiki.plugins.markdownedx',

    # Foldit integration
    'foldit',

    # For A/B testing
    'waffle',

    # For testing
    'django.contrib.admin',  # only used in DEBUG mode
    'django_nose',
    'debug',

    # Discussion forums
    'django_comment_client',
    'django_comment_common',
    'notes',

    # Splash screen
    'splash',

    # Monitoring
    'datadog',

    # User API
    'rest_framework',
    'user_api',

    # Shopping cart
    'shoppingcart',

    # Notification preferences setting
    'notification_prefs',

    # Different Course Modes
    'course_modes',

    # Student Identity Verification
    'verify_student',

    # CME Registration
    'cme_registration',

    # Dark-launching languages
    'dark_lang',

    # Microsite configuration
    'microsite_configuration',

    # Student Identity Reverification
    'reverification',

    'embargo',
)

######################### MARKETING SITE ###############################
EDXMKTG_COOKIE_NAME = 'edxloggedin'
MKTG_URLS = {}
MKTG_URL_LINK_MAP = {
    'ABOUT': 'about_edx',
    'CONTACT': 'contact',
    'FAQ': 'help_edx',
    'COURSES': 'courses',
    'ROOT': 'root',
    'TOS': 'tos',
    'HONOR': 'honor',
    'PRIVACY': 'privacy_edx',
    'JOBS': 'jobs',
    'PRESS': 'press',

    # Verified Certificates
    'WHAT_IS_VERIFIED_CERT': 'verified-certificate',
}

######################### VISIBLE SETTINGS ###########################
# These settings' values will be exposed to all templates
TEMPLATE_VISIBLE_SETTINGS = [
    "FAVICON_PATH",
    "FEATURES",
    "PLATFORM_NAME",
    "SITE_NAME",
    # TODO: augment me
]

############################### CHAT ################################
JABBER = {}
DATABASE_ROUTERS = []

################# Student Verification #################
VERIFY_STUDENT = {
    "DAYS_GOOD_FOR": 365,  # How many days is a verficiation good for?
}

<<<<<<< HEAD
########################## CLASS DASHBOARD ########################
INSTALLED_APPS += ('class_dashboard',)
FEATURES['CLASS_DASHBOARD'] = False
=======
### This enables the Metrics tab for the Instructor dashboard ###########
FEATURES['CLASS_DASHBOARD'] = False
if FEATURES.get('CLASS_DASHBOARD'):
    INSTALLED_APPS += ('class_dashboard',)
>>>>>>> 76566be2

######################## CAS authentication ###########################

if FEATURES.get('AUTH_USE_CAS'):
    CAS_SERVER_URL = 'https://provide_your_cas_url_here'
    AUTHENTICATION_BACKENDS = (
        'django.contrib.auth.backends.ModelBackend',
        'django_cas.backends.CASBackend',
    )
    INSTALLED_APPS += ('django_cas',)
    MIDDLEWARE_CLASSES += ('django_cas.middleware.CASMiddleware',)

###################### Registration ##################################

# For each of the fields, give one of the following values:
# - 'required': to display the field, and make it mandatory
# - 'optional': to display the field, and make it non-mandatory
# - 'hidden': to not display the field

REGISTRATION_EXTRA_FIELDS = {
    'level_of_education': 'optional',
    'gender': 'optional',
    'year_of_birth': 'optional',
    'mailing_address': 'optional',
    'goals': 'optional',
    'honor_code': 'required',
    'city': 'hidden',
    'country': 'hidden',
}

########################## CERTIFICATE NAME ########################
CERT_NAME_SHORT = "Certificate"
CERT_NAME_LONG = "Certificate of Achievement"

###################### Grade Downloads ######################
GRADES_DOWNLOAD_ROUTING_KEY = HIGH_MEM_QUEUE

GRADES_DOWNLOAD = {
    'STORAGE_TYPE': 'localfs',
    'BUCKET': 'edx-grades',
    'ROOT_PATH': '/tmp/edx-s3/grades',
}

#### PASSWORD POLICY SETTINGS #####

PASSWORD_MIN_LENGTH = None
PASSWORD_MAX_LENGTH = None
PASSWORD_COMPLEXITY = {}
PASSWORD_DICTIONARY_EDIT_DISTANCE_THRESHOLD = None
PASSWORD_DICTIONARY = []

##################### LinkedIn #####################
INSTALLED_APPS += ('django_openid_auth',)


############################ LinkedIn Integration #############################
INSTALLED_APPS += ('linkedin',)
LINKEDIN_API = {
    'EMAIL_WHITELIST': [],
    'COMPANY_ID': '2746406',
}


##### ACCOUNT LOCKOUT DEFAULT PARAMETERS #####
MAX_FAILED_LOGIN_ATTEMPTS_ALLOWED = 5
MAX_FAILED_LOGIN_ATTEMPTS_LOCKOUT_PERIOD_SECS = 15 * 60


##### LMS DEADLINE DISPLAY TIME_ZONE #######
TIME_ZONE_DISPLAYED_FOR_DEADLINES = 'UTC'


# Source:
# http://loc.gov/standards/iso639-2/ISO-639-2_utf-8.txt according to http://en.wikipedia.org/wiki/ISO_639-1
ALL_LANGUAGES = (
    [u"aa", u"Afar"],
    [u"ab", u"Abkhazian"],
    [u"af", u"Afrikaans"],
    [u"ak", u"Akan"],
    [u"sq", u"Albanian"],
    [u"am", u"Amharic"],
    [u"ar", u"Arabic"],
    [u"an", u"Aragonese"],
    [u"hy", u"Armenian"],
    [u"as", u"Assamese"],
    [u"av", u"Avaric"],
    [u"ae", u"Avestan"],
    [u"ay", u"Aymara"],
    [u"az", u"Azerbaijani"],
    [u"ba", u"Bashkir"],
    [u"bm", u"Bambara"],
    [u"eu", u"Basque"],
    [u"be", u"Belarusian"],
    [u"bn", u"Bengali"],
    [u"bh", u"Bihari languages"],
    [u"bi", u"Bislama"],
    [u"bs", u"Bosnian"],
    [u"br", u"Breton"],
    [u"bg", u"Bulgarian"],
    [u"my", u"Burmese"],
    [u"ca", u"Catalan; Valencian"],
    [u"ch", u"Chamorro"],
    [u"ce", u"Chechen"],
    [u"zh", u"Chinese"],
    [u"cu", u"Church Slavic; Old Slavonic; Church Slavonic; Old Bulgarian; Old Church Slavonic"],
    [u"cv", u"Chuvash"],
    [u"kw", u"Cornish"],
    [u"co", u"Corsican"],
    [u"cr", u"Cree"],
    [u"cs", u"Czech"],
    [u"da", u"Danish"],
    [u"dv", u"Divehi; Dhivehi; Maldivian"],
    [u"nl", u"Dutch; Flemish"],
    [u"dz", u"Dzongkha"],
    [u"en", u"English"],
    [u"eo", u"Esperanto"],
    [u"et", u"Estonian"],
    [u"ee", u"Ewe"],
    [u"fo", u"Faroese"],
    [u"fj", u"Fijian"],
    [u"fi", u"Finnish"],
    [u"fr", u"French"],
    [u"fy", u"Western Frisian"],
    [u"ff", u"Fulah"],
    [u"ka", u"Georgian"],
    [u"de", u"German"],
    [u"gd", u"Gaelic; Scottish Gaelic"],
    [u"ga", u"Irish"],
    [u"gl", u"Galician"],
    [u"gv", u"Manx"],
    [u"el", u"Greek, Modern (1453-)"],
    [u"gn", u"Guarani"],
    [u"gu", u"Gujarati"],
    [u"ht", u"Haitian; Haitian Creole"],
    [u"ha", u"Hausa"],
    [u"he", u"Hebrew"],
    [u"hz", u"Herero"],
    [u"hi", u"Hindi"],
    [u"ho", u"Hiri Motu"],
    [u"hr", u"Croatian"],
    [u"hu", u"Hungarian"],
    [u"ig", u"Igbo"],
    [u"is", u"Icelandic"],
    [u"io", u"Ido"],
    [u"ii", u"Sichuan Yi; Nuosu"],
    [u"iu", u"Inuktitut"],
    [u"ie", u"Interlingue; Occidental"],
    [u"ia", u"Interlingua (International Auxiliary Language Association)"],
    [u"id", u"Indonesian"],
    [u"ik", u"Inupiaq"],
    [u"it", u"Italian"],
    [u"jv", u"Javanese"],
    [u"ja", u"Japanese"],
    [u"kl", u"Kalaallisut; Greenlandic"],
    [u"kn", u"Kannada"],
    [u"ks", u"Kashmiri"],
    [u"kr", u"Kanuri"],
    [u"kk", u"Kazakh"],
    [u"km", u"Central Khmer"],
    [u"ki", u"Kikuyu; Gikuyu"],
    [u"rw", u"Kinyarwanda"],
    [u"ky", u"Kirghiz; Kyrgyz"],
    [u"kv", u"Komi"],
    [u"kg", u"Kongo"],
    [u"ko", u"Korean"],
    [u"kj", u"Kuanyama; Kwanyama"],
    [u"ku", u"Kurdish"],
    [u"lo", u"Lao"],
    [u"la", u"Latin"],
    [u"lv", u"Latvian"],
    [u"li", u"Limburgan; Limburger; Limburgish"],
    [u"ln", u"Lingala"],
    [u"lt", u"Lithuanian"],
    [u"lb", u"Luxembourgish; Letzeburgesch"],
    [u"lu", u"Luba-Katanga"],
    [u"lg", u"Ganda"],
    [u"mk", u"Macedonian"],
    [u"mh", u"Marshallese"],
    [u"ml", u"Malayalam"],
    [u"mi", u"Maori"],
    [u"mr", u"Marathi"],
    [u"ms", u"Malay"],
    [u"mg", u"Malagasy"],
    [u"mt", u"Maltese"],
    [u"mn", u"Mongolian"],
    [u"na", u"Nauru"],
    [u"nv", u"Navajo; Navaho"],
    [u"nr", u"Ndebele, South; South Ndebele"],
    [u"nd", u"Ndebele, North; North Ndebele"],
    [u"ng", u"Ndonga"],
    [u"ne", u"Nepali"],
    [u"nn", u"Norwegian Nynorsk; Nynorsk, Norwegian"],
    [u"nb", u"Bokmål, Norwegian; Norwegian Bokmål"],
    [u"no", u"Norwegian"],
    [u"ny", u"Chichewa; Chewa; Nyanja"],
    [u"oc", u"Occitan (post 1500); Provençal"],
    [u"oj", u"Ojibwa"],
    [u"or", u"Oriya"],
    [u"om", u"Oromo"],
    [u"os", u"Ossetian; Ossetic"],
    [u"pa", u"Panjabi; Punjabi"],
    [u"fa", u"Persian"],
    [u"pi", u"Pali"],
    [u"pl", u"Polish"],
    [u"pt", u"Portuguese"],
    [u"ps", u"Pushto; Pashto"],
    [u"qu", u"Quechua"],
    [u"rm", u"Romansh"],
    [u"ro", u"Romanian; Moldavian; Moldovan"],
    [u"rn", u"Rundi"],
    [u"ru", u"Russian"],
    [u"sg", u"Sango"],
    [u"sa", u"Sanskrit"],
    [u"si", u"Sinhala; Sinhalese"],
    [u"sk", u"Slovak"],
    [u"sl", u"Slovenian"],
    [u"se", u"Northern Sami"],
    [u"sm", u"Samoan"],
    [u"sn", u"Shona"],
    [u"sd", u"Sindhi"],
    [u"so", u"Somali"],
    [u"st", u"Sotho, Southern"],
    [u"es", u"Spanish; Castilian"],
    [u"sc", u"Sardinian"],
    [u"sr", u"Serbian"],
    [u"ss", u"Swati"],
    [u"su", u"Sundanese"],
    [u"sw", u"Swahili"],
    [u"sv", u"Swedish"],
    [u"ty", u"Tahitian"],
    [u"ta", u"Tamil"],
    [u"tt", u"Tatar"],
    [u"te", u"Telugu"],
    [u"tg", u"Tajik"],
    [u"tl", u"Tagalog"],
    [u"th", u"Thai"],
    [u"bo", u"Tibetan"],
    [u"ti", u"Tigrinya"],
    [u"to", u"Tonga (Tonga Islands)"],
    [u"tn", u"Tswana"],
    [u"ts", u"Tsonga"],
    [u"tk", u"Turkmen"],
    [u"tr", u"Turkish"],
    [u"tw", u"Twi"],
    [u"ug", u"Uighur; Uyghur"],
    [u"uk", u"Ukrainian"],
    [u"ur", u"Urdu"],
    [u"uz", u"Uzbek"],
    [u"ve", u"Venda"],
    [u"vi", u"Vietnamese"],
    [u"vo", u"Volapük"],
    [u"cy", u"Welsh"],
    [u"wa", u"Walloon"],
    [u"wo", u"Wolof"],
    [u"xh", u"Xhosa"],
    [u"yi", u"Yiddish"],
    [u"yo", u"Yoruba"],
    [u"za", u"Zhuang; Chuang"],
    [u"zu", u"Zulu"]
)


### Apps only installed in some instances
OPTIONAL_APPS = (
    'edx_jsdraw',
    'mentoring',
)

for app_name in OPTIONAL_APPS:
    # First attempt to only find the module rather than actually importing it,
    # to avoid circular references - only try to import if it can't be found
    # by find_module, which doesn't work with import hooks
    try:
        imp.find_module(app_name)
    except ImportError:
        try:
            __import__(app_name)
        except ImportError:
            continue
    INSTALLED_APPS += (app_name,)

# Stub for third_party_auth options.
# See common/djangoapps/third_party_auth/settings.py for configuration details.
THIRD_PARTY_AUTH = {}<|MERGE_RESOLUTION|>--- conflicted
+++ resolved
@@ -1239,16 +1239,10 @@
     "DAYS_GOOD_FOR": 365,  # How many days is a verficiation good for?
 }
 
-<<<<<<< HEAD
-########################## CLASS DASHBOARD ########################
-INSTALLED_APPS += ('class_dashboard',)
-FEATURES['CLASS_DASHBOARD'] = False
-=======
 ### This enables the Metrics tab for the Instructor dashboard ###########
 FEATURES['CLASS_DASHBOARD'] = False
 if FEATURES.get('CLASS_DASHBOARD'):
     INSTALLED_APPS += ('class_dashboard',)
->>>>>>> 76566be2
 
 ######################## CAS authentication ###########################
 
